--- conflicted
+++ resolved
@@ -26,7 +26,6 @@
 	"syscall"
 
 	"github.com/urfave/cli/v3"
-	"syscall"
 )
 
 // newErrorResponse создаёт ответ с ошибкой и указанным сообщением.
@@ -39,26 +38,6 @@
 	}
 }
 
-<<<<<<< HEAD
-func wrapperWithOptions(requireRoot bool) func(func(context.Context, *cli.Command, *Actions) error) cli.ActionFunc {
-	return func(actionFunc func(context.Context, *cli.Command, *Actions) error) cli.ActionFunc {
-		return func(ctx context.Context, cmd *cli.Command) error {
-			lib.Env.Format = cmd.String("format")
-			ctx = context.WithValue(ctx, helper.TransactionKey, cmd.String("transaction"))
-
-			if requireRoot && syscall.Geteuid() != 0 {
-				return reply.CliResponse(ctx, newErrorResponse(lib.T_("Elevated rights are required to perform this action. Please use sudo or su")))
-			}
-
-			actions := NewActions()
-
-			reply.CreateSpinner()
-			return actionFunc(ctx, cmd, actions)
-		}
-	}
-}
-
-=======
 func findPkgWithInstalled(installed bool) func(ctx context.Context, cmd *cli.Command) {
 	return func(ctx context.Context, cmd *cli.Command) {
 		args := cmd.Args().Slice()
@@ -140,7 +119,6 @@
 	}
 }
 
->>>>>>> f52e6168
 var withGlobalWrapper = wrapperWithOptions(false)
 var withRootCheckWrapper = wrapperWithOptions(true)
 
@@ -154,22 +132,8 @@
 				Name:      "install",
 				Usage:     lib.T_("Package list for installation. The format package- package+ is supported."),
 				ArgsUsage: "packages",
-<<<<<<< HEAD
-				Flags: []cli.Flag{
-					&cli.BoolFlag{
-						Name:    "apply",
-						Usage:   lib.T_("Apply to image"),
-						Aliases: []string{"a"},
-						Value:   false,
-						Hidden:  !lib.Env.IsAtomic,
-					},
-				},
-				Action: withRootCheckWrapper(func(ctx context.Context, cmd *cli.Command, actions *Actions) error {
-					resp, err := actions.Install(ctx, cmd.Args().Slice(), cmd.Bool("apply"))
-=======
 				Action: withRootCheckWrapper(func(ctx context.Context, cmd *cli.Command, actions *Actions) error {
 					resp, err := actions.Install(ctx, cmd.Args().Slice())
->>>>>>> f52e6168
 					if err != nil {
 						return reply.CliResponse(ctx, newErrorResponse(err.Error()))
 					}
@@ -191,11 +155,7 @@
 					},
 				},
 				Action: withRootCheckWrapper(func(ctx context.Context, cmd *cli.Command, actions *Actions) error {
-<<<<<<< HEAD
-					resp, err := actions.Remove(ctx, cmd.Args().Slice(), cmd.Bool("apply"))
-=======
 					resp, err := actions.Remove(ctx, cmd.Args().Slice(), cmd.Bool("purge"))
->>>>>>> f52e6168
 					if err != nil {
 						return reply.CliResponse(ctx, newErrorResponse(err.Error()))
 					}
