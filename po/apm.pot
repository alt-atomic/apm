# SOME DESCRIPTIVE TITLE.
# Copyright (C) YEAR THE PACKAGE'S COPYRIGHT HOLDER
# This file is distributed under the same license as the apm package.
# FIRST AUTHOR <EMAIL@ADDRESS>, YEAR.
#
#, fuzzy
msgid ""
msgstr ""
"Project-Id-Version: apm\n"
"Report-Msgid-Bugs-To: \n"
<<<<<<< HEAD
"POT-Creation-Date: 2025-03-25 17:37+0300\n"
=======
"POT-Creation-Date: 2025-03-25 21:08+0600\n"
>>>>>>> ac2e8112
"PO-Revision-Date: YEAR-MO-DA HO:MI+ZONE\n"
"Last-Translator: FULL NAME <EMAIL@ADDRESS>\n"
"Language-Team: LANGUAGE <LL@li.org>\n"
"Language: \n"
"MIME-Version: 1.0\n"
"Content-Type: text/plain; charset=UTF-8\n"
"Content-Transfer-Encoding: 8bit\n"
"Plural-Forms: nplurals=INTEGER; plural=EXPRESSION;\n"

#: cmd/common/helper/text.go:45
msgid "version not found"
msgstr ""

#: cmd/common/helper/text.go:53
#, c-format
msgid "%.2f MB"
msgstr ""

#: cmd/common/icon/service.go:61
msgid "Icon for package %s (container: %s) not found: %v"
msgstr ""

#: cmd/common/icon/service.go:83 cmd/common/icon/service.go:99
msgid "Error saving icon %s: %v"
msgstr ""

#: cmd/common/icon/service.go:109
msgid "Error calculating icon statistics: "
msgstr ""

#: cmd/common/icon/service.go:111
#, c-format
msgid "Total number of icons in the database: %d, total size: %d bytes"
msgstr ""

#: cmd/common/icon/service.go:131
msgid "Error preparing temporary directories: %v"
msgstr ""

#: cmd/common/icon/service.go:149
msgid "Error checking the existence of the icon in the database: "
msgstr ""

#: cmd/common/icon/service.go:162
#, c-format
msgid "Error retrieving icon: %s"
msgstr ""

#: cmd/common/icon/service.go:168
msgid "Error compressing the icon: "
msgstr ""

#: cmd/common/icon/service.go:193
msgid "Error writing icon %s to the database: %v"
msgstr ""

#: cmd/common/icon/service.go:209
#, c-format
msgid "Icon %s not found"
msgstr ""

#: cmd/common/icon/service.go:213
msgid "Error unpacking icon %s: %v"
msgstr ""

#: cmd/common/icon/swcat.go:86
msgid "Error copying from container: %v, stderr: %s"
msgstr ""

#: cmd/common/icon/swcat.go:176
#, c-format
msgid "File %s not found in %s"
msgstr ""

#: cmd/common/icon/swcat.go:246
#, c-format
msgid "Icon not found for package %s"
msgstr ""

#: cmd/common/icon/swcat.go:259
msgid "Failed to read directory %s: %w"
msgstr ""

#: cmd/common/icon/swcat.go:271
msgid "Error retrieving files in %s: %v, stderr: %s"
msgstr ""

#: cmd/common/icon/swcat.go:292
msgid "Failed to read file %s: %w"
msgstr ""

#: cmd/common/icon/swcat.go:298
msgid "Error executing command for file %s: %v, stderr: %s"
msgstr ""

#: cmd/common/icon/swcat.go:305
msgid "Failed to unpack file %s: %w"
msgstr ""

#: cmd/common/icon/swcat.go:311
msgid "Error parsing XML file %s: %w"
msgstr ""

#: cmd/common/reply/event.go:110
msgid "Failed to retrieve call information"
msgstr ""

#: cmd/common/reply/event.go:116
msgid "FuncForPC returned nil"
msgstr ""

#: cmd/common/reply/event.go:161
msgid "DBus connection is not initialized"
msgstr ""

#: cmd/common/reply/event.go:170
msgid "Error sending notification: %v"
msgstr ""

#: cmd/common/reply/event.go:177 cmd/common/reply/event.go:213
msgid "Saving packages to the database"
msgstr ""

#: cmd/common/reply/event.go:179
msgid "Requesting list of containers"
msgstr ""

#: cmd/common/reply/event.go:181
msgid "Exporting package"
msgstr ""

#: cmd/common/reply/event.go:183
msgid "Requesting container information"
msgstr ""

#: cmd/common/reply/event.go:185
msgid "Creating container"
msgstr ""

#: cmd/common/reply/event.go:187
msgid "Deleting container"
msgstr ""

#: cmd/common/reply/event.go:189
msgid "Installing package"
msgstr ""

#: cmd/common/reply/event.go:191
msgid "Removing package"
msgstr ""

#: cmd/common/reply/event.go:193
msgid "Retrieving list of packages"
msgstr ""

#: cmd/common/reply/event.go:195
msgid "Determining file owner"
msgstr ""

#: cmd/common/reply/event.go:197
msgid "Searching package paths"
msgstr ""

#: cmd/common/reply/event.go:199
msgid "Retrieving package information"
msgstr ""

#: cmd/common/reply/event.go:201
msgid "Updating packages"
msgstr ""

#: cmd/common/reply/event.go:203
msgid "Filtering packages"
msgstr ""

#: cmd/common/reply/event.go:205
msgid "Working with packages"
msgstr ""

#: cmd/common/reply/event.go:207
msgid "Analyzing packages"
msgstr ""

#: cmd/common/reply/event.go:209
msgid "General update process"
msgstr ""

#: cmd/common/reply/event.go:211
msgid "Loading package list from ALT repository"
msgstr ""

#: cmd/common/reply/event.go:215
msgid "Saving image history to the database"
msgstr ""

#: cmd/common/reply/event.go:217
msgid "Building local image"
msgstr ""

#: cmd/common/reply/event.go:219
msgid "Switching to local image"
msgstr ""

#: cmd/common/reply/event.go:221
msgid "Checking for updates"
msgstr ""

#: cmd/common/reply/event.go:223
msgid "Downloading base image update"
msgstr ""

#: cmd/common/reply/event.go:225
msgid "Cleaning up old images"
msgstr ""

#: cmd/common/reply/event.go:227
msgid "Synchronizing database"
msgstr ""

#. Общий спиннер + фраза
#: cmd/common/reply/preloader.go:309
msgid "Executing tasks"
msgstr ""

#: cmd/common/reply/preloader.go:326
msgid "Progress completed"
msgstr ""

#: cmd/common/reply/preloader.go:328
#, c-format
msgid "Progress: %s completed"
msgstr ""

#: cmd/common/reply/response.go:109 cmd/common/reply/response.go:132
#: cmd/common/reply/response.go:225 cmd/common/reply/response.go:251
msgid "%T (unknown type)"
msgstr ""

#: cmd/common/reply/response.go:128 cmd/common/reply/response.go:247
msgid "%T (slice of unknown type)"
msgstr ""

#: cmd/common/reply/response.go:155 cmd/common/reply/response.go:162
#, c-format
msgid "%s: no"
msgstr ""

#: cmd/common/reply/response.go:172 cmd/system/apt/dialog.go:279
msgid "Yes"
msgstr ""

#: cmd/common/reply/response.go:174 cmd/system/apt/dialog.go:277
#: cmd/system/apt/dialog.go:345 cmd/system/apt/dialog.go:366
msgid "No"
msgstr ""

#: cmd/common/reply/translate.go:11
msgid "Package"
msgstr ""

#: cmd/common/reply/translate.go:13
msgid "Count"
msgstr ""

#: cmd/common/reply/translate.go:15
msgid "Console Application"
msgstr ""

#: cmd/common/reply/translate.go:17
msgid "Package Information"
msgstr ""

#: cmd/common/reply/translate.go:19 cmd/system/apt/dialog.go:62
#: cmd/system/apt/dialog.go:87
msgid "Install"
msgstr ""

#: cmd/common/reply/translate.go:21
msgid "Storage Type"
msgstr ""

#: cmd/common/reply/translate.go:23 cmd/common/reply/translate.go:73
msgid "Date"
msgstr ""

#: cmd/common/reply/translate.go:25
msgid "Image Digest"
msgstr ""

#: cmd/common/reply/translate.go:27
msgid "Distribution"
msgstr ""

#: cmd/common/reply/translate.go:29
msgid "Container"
msgstr ""

#: cmd/common/reply/translate.go:31 cmd/system/apt/dialog.go:282
msgid "Name"
msgstr ""

#: cmd/common/reply/translate.go:33
msgid "Extra Installed"
msgstr ""

#: cmd/common/reply/translate.go:35
msgid "Upgraded Count"
msgstr ""

#: cmd/common/reply/translate.go:37
msgid "Booted Image"
msgstr ""

#: cmd/common/reply/translate.go:39
msgid "Removed Packages"
msgstr ""

#: cmd/common/reply/translate.go:41
msgid "Providers"
msgstr ""

#: cmd/common/reply/translate.go:43
msgid "Version"
msgstr ""

#: cmd/common/reply/translate.go:45
msgid "History"
msgstr ""

#: cmd/common/reply/translate.go:47 cmd/system/apt/dialog.go:306
msgid "Dependencies"
msgstr ""

#: cmd/common/reply/translate.go:49
msgid "Installed Size"
msgstr ""

#: cmd/common/reply/translate.go:51
msgid "Removed Count"
msgstr ""

#: cmd/common/reply/translate.go:53
msgid "Upgraded Packages"
msgstr ""

#: cmd/common/reply/translate.go:55
msgid "Package Name"
msgstr ""

#: cmd/common/reply/translate.go:57
msgid "Image"
msgstr ""

#: cmd/common/reply/translate.go:59
msgid "Commands"
msgstr ""

#: cmd/common/reply/translate.go:61 cmd/system/apt/dialog.go:285
msgid "Maintainer"
msgstr ""

#: cmd/common/reply/translate.go:63
msgid "Installed Version"
msgstr ""

#: cmd/common/reply/translate.go:65 cmd/system/apt/dialog.go:64
#: cmd/system/apt/dialog.go:87
msgid "Remove"
msgstr ""

#: cmd/common/reply/translate.go:67
msgid "Containers"
msgstr ""

#: cmd/common/reply/translate.go:69
msgid "Paths"
msgstr ""

#: cmd/common/reply/translate.go:71
msgid "Description"
msgstr ""

#: cmd/common/reply/translate.go:75
msgid "Newly Installed Count"
msgstr ""

#: cmd/common/reply/translate.go:77
msgid "Active"
msgstr ""

#: cmd/common/reply/translate.go:79
msgid "Information"
msgstr ""

#: cmd/common/reply/translate.go:81
msgid "Total Count"
msgstr ""

#: cmd/common/reply/translate.go:83 cmd/system/apt/dialog.go:286
msgid "Installed"
msgstr ""

#: cmd/common/reply/translate.go:85
msgid "Package Manager"
msgstr ""

#: cmd/common/reply/translate.go:87
msgid "Last Changelog"
msgstr ""

#: cmd/common/reply/translate.go:89
msgid "Section"
msgstr ""

#: cmd/common/reply/translate.go:91
msgid "Specification"
msgstr ""

#: cmd/common/reply/translate.go:93
msgid "Booted"
msgstr ""

#: cmd/common/reply/translate.go:95
msgid "Staged"
msgstr ""

#: cmd/common/reply/translate.go:97 cmd/system/apt/dialog.go:303
msgid "Size"
msgstr ""

#: cmd/common/reply/translate.go:99
msgid "Newly Installed Packages"
msgstr ""

#: cmd/common/reply/translate.go:101
msgid "Not Upgraded Count"
msgstr ""

#: cmd/common/reply/translate.go:103
msgid "Container Name"
msgstr ""

#: cmd/common/reply/translate.go:105
msgid "Configuration"
msgstr ""

#: cmd/common/reply/translate.go:107
msgid "Exporting"
msgstr ""

#: cmd/common/reply/translate.go:109
msgid "Status"
msgstr ""

#: cmd/common/reply/translate.go:111
msgid "Image Date"
msgstr ""

#: cmd/common/reply/translate.go:113
msgid "Packages"
msgstr ""

#: cmd/common/reply/translate.go:115
msgid "Filename"
msgstr ""

#: cmd/common/reply/translate.go:117
msgid "Container Information"
msgstr ""

#: cmd/common/reply/translate.go:119
msgid "Image Name"
msgstr ""

#: cmd/common/reply/translate.go:121
msgid "Transport"
msgstr ""

#: cmd/common/reply/translate.go:123
msgid "Pinned"
msgstr ""

#: cmd/common/reply/translate.go:125
msgid "List"
msgstr ""

#: cmd/distrobox/actions.go:62
msgid "Package list successfully updated"
msgstr ""

#: cmd/distrobox/actions.go:84 cmd/distrobox/actions.go:124
#: cmd/distrobox/actions.go:238 cmd/distrobox/actions.go:288
<<<<<<< HEAD
#: cmd/system/actions.go:626
=======
#: cmd/system/actions.go:640
>>>>>>> ac2e8112
#, c-format
msgid "You must specify the package name, for example `%s package`"
msgstr ""

#: cmd/distrobox/actions.go:93 cmd/system/actions.go:554
msgid "Package found"
msgstr ""

#: cmd/distrobox/actions.go:133 cmd/distrobox/actions.go:212
#: cmd/system/actions.go:617 cmd/system/actions.go:653
#: cmd/system/actions.go:777
#, c-format
msgid "%d record found"
msgid_plural "%d records found"
msgstr[0] ""
msgstr[1] ""

#: cmd/distrobox/actions.go:265
#, c-format
msgid "Package %s installed"
msgstr ""

#: cmd/distrobox/actions.go:317
#, c-format
msgid "Package %s removed"
msgstr ""

#: cmd/distrobox/actions.go:358
msgid "You must specify the image link (--image)"
msgstr ""

#: cmd/distrobox/actions.go:363 cmd/distrobox/actions.go:392
msgid "You must specify the container name (--name)"
msgstr ""

#: cmd/distrobox/actions.go:374
#, c-format
msgid "Container %s successfully created"
msgstr ""

#: cmd/distrobox/actions.go:403
#, c-format
msgid "Container %s successfully deleted"
msgstr ""

#: cmd/distrobox/actions.go:411
msgid "Error deleting container: %v"
msgstr ""

#: cmd/distrobox/actions.go:489
msgid "You must specify the container name"
msgstr ""

#: cmd/distrobox/actions.go:498
msgid "Failed to delete container records: %w"
msgstr ""

<<<<<<< HEAD
#: cmd/distrobox/actions.go:532 cmd/system/actions.go:770
=======
#: cmd/distrobox/actions.go:522 cmd/system/actions.go:794
>>>>>>> ac2e8112
msgid ""
"Elevated rights are required to perform this action. Please use sudo or su"
msgstr ""

#: cmd/distrobox/commands.go:51
msgid "Managing packages and containers in distrobox"
msgstr ""

#: cmd/distrobox/commands.go:55
msgid "Update and synchronize the list of installed packages with the host"
msgstr ""

#: cmd/distrobox/commands.go:59 cmd/distrobox/commands.go:80
#: cmd/distrobox/commands.go:178 cmd/distrobox/commands.go:205
#: cmd/distrobox/commands.go:295 cmd/distrobox/commands.go:329
msgid "Container name. Required"
msgstr ""

#: cmd/distrobox/commands.go:75 cmd/system/commands.go:112
msgid "Package information"
msgstr ""

#: cmd/distrobox/commands.go:96 cmd/system/commands.go:132
msgid "Quick package search by name"
msgstr ""

#: cmd/distrobox/commands.go:101 cmd/distrobox/commands.go:120
msgid "Container name. Optional flag"
msgstr ""

#: cmd/distrobox/commands.go:116
msgid "Building query to retrieve package list"
msgstr ""

#: cmd/distrobox/commands.go:125
msgid "Field for sorting, for example: name, version"
msgstr ""

#: cmd/distrobox/commands.go:129 cmd/system/commands.go:166
msgid "Sorting order: ASC or DESC"
msgstr ""

#: cmd/distrobox/commands.go:134
msgid "Selection limit"
msgstr ""

#: cmd/distrobox/commands.go:139
msgid "Selection offset"
msgstr ""

#: cmd/distrobox/commands.go:144 cmd/system/commands.go:181
msgid ""
"Filter in the format key=value. The flag can be specified multiple times, "
"for example: --filter name=zip --filter installed=true"
msgstr ""

#: cmd/distrobox/commands.go:148
msgid "Force update all packages before the request"
msgstr ""

#: cmd/distrobox/commands.go:173
msgid "Install package"
msgstr ""

#: cmd/distrobox/commands.go:184
msgid "Export package"
msgstr ""

#: cmd/distrobox/commands.go:199
msgid "Remove package"
msgstr ""

#: cmd/distrobox/commands.go:211
msgid "Remove only the export, leave the package in the container"
msgstr ""

#: cmd/distrobox/commands.go:226
msgid "Module for working with containers"
msgstr ""

#: cmd/distrobox/commands.go:231
msgid "List of containers"
msgstr ""

#: cmd/distrobox/commands.go:243
msgid "Add container"
msgstr ""

#: cmd/distrobox/commands.go:247
msgid "Container. Must be specified, options: alt, ubuntu, arch"
msgstr ""

#: cmd/distrobox/commands.go:263
msgid "The value for image must be one of: alt, ubuntu, arch"
msgstr ""

#: cmd/distrobox/commands.go:286
msgid "Manual container addition"
msgstr ""

#: cmd/distrobox/commands.go:290
msgid "Image link. Required"
msgstr ""

#: cmd/distrobox/commands.go:300
msgid "List of packages to install"
msgstr ""

#: cmd/distrobox/commands.go:305
msgid "Calling hook to execute commands"
msgstr ""

#: cmd/distrobox/commands.go:324
msgid "Remove container"
msgstr ""

#: cmd/distrobox/dbus.go:113 cmd/system/dbus.go:85
msgid "Failed to parse JSON: %w"
msgstr ""

#: cmd/distrobox/service/alt.go:46 cmd/distrobox/service/arch.go:45
#: cmd/distrobox/service/ubuntu.go:47
msgid "Failed to update package database: %v, stderr: %s"
msgstr ""

#: cmd/distrobox/service/alt.go:54 cmd/system/apt/actions.go:308
msgid "Error opening stdout pipe: %w"
msgstr ""

#: cmd/distrobox/service/alt.go:57 cmd/system/apt/actions.go:311
msgid "Error executing command: %w"
msgstr ""

#: cmd/distrobox/service/alt.go:63 cmd/distrobox/service/arch.go:57
msgid "Error retrieving installed packages: "
msgstr ""

#: cmd/distrobox/service/alt.go:138 cmd/system/apt/actions.go:418
#, c-format
msgid "String too large: (over %dMB) - "
msgstr ""

#: cmd/distrobox/service/alt.go:140 cmd/system/apt/actions.go:420
msgid "Scanner error: %w"
msgstr ""

#: cmd/distrobox/service/alt.go:144 cmd/system/apt/actions.go:423
msgid "Command execution error: %w"
msgstr ""

#: cmd/distrobox/service/alt.go:166 cmd/distrobox/service/arch.go:79
#: cmd/distrobox/service/ubuntu.go:122
msgid "Failed to remove package %s: %v, stderr: %s"
msgstr ""

#: cmd/distrobox/service/alt.go:176 cmd/distrobox/service/arch.go:89
#: cmd/distrobox/service/ubuntu.go:111
msgid "Failed to install package %s: %v, stderr: %s"
msgstr ""

#: cmd/distrobox/service/alt.go:186 cmd/distrobox/service/alt.go:206
#: cmd/distrobox/service/ubuntu.go:75
#, c-format
msgid "Command execution error: %s %s"
msgstr ""

#: cmd/distrobox/service/alt.go:220
msgid "Error executing command rpm -qia: %w"
msgstr ""

#: cmd/distrobox/service/alt.go:236 cmd/system/apt/actions.go:528
msgid "Error scanning rpm output: %w"
msgstr ""

#: cmd/distrobox/service/arch.go:52
msgid "Failed to search packages (pacman -Ss): %v, stderr: %s"
msgstr ""

#: cmd/distrobox/service/arch.go:63
msgid "Error parsing official packages: %v"
msgstr ""

#: cmd/distrobox/service/arch.go:112
#, c-format
msgid "Failed to recognize the owner for file '%s'"
msgstr ""

#: cmd/distrobox/service/arch.go:119
msgid "Failed to find a package for file '%s': %v, stderr: %s"
msgstr ""

#: cmd/distrobox/service/arch.go:141
#, c-format
msgid "Failed to determine the package for file '%s'"
msgstr ""

#: cmd/distrobox/service/arch.go:150
msgid "Command execution error: %v, stderr: %s"
msgstr ""

#: cmd/distrobox/service/database.go:73
msgid ""
"The 'container' field cannot be empty when saving packages to the database"
msgstr ""

#: cmd/distrobox/service/database.go:143
msgid ""
"The database does not have any records, it is necessary to create or update "
"any container"
msgstr ""

#: cmd/distrobox/service/database.go:149
msgid ""
"The database contains no records, you need to create or update any container."
msgstr ""

#: cmd/distrobox/service/database.go:164
#, c-format
msgid "No records found for container %s."
msgstr ""

#: cmd/distrobox/service/database.go:186 cmd/distrobox/service/database.go:241
#, c-format
msgid "Invalid filter field: %s. Available fields: %s."
msgstr ""

#: cmd/distrobox/service/database.go:274
#, c-format
msgid "Invalid sort field: %s. Available fields: %s."
msgstr ""

#: cmd/distrobox/service/database.go:376
#, c-format
msgid "The field %s cannot be updated."
msgstr ""

#: cmd/distrobox/service/database.go:417
msgid "Error deleting container records %s: %v"
msgstr ""

#: cmd/distrobox/service/distrobox.go:55
msgid "Failed to retrieve the list of containers: "
msgstr ""

#: cmd/distrobox/service/distrobox.go:155
msgid "Error executing command %q: %v"
msgstr ""

#: cmd/distrobox/service/distrobox.go:180
msgid "Error getting OS information for container %s: %v, stderr: %s"
msgstr ""

#: cmd/distrobox/service/distrobox.go:231
msgid "Failed to get the list of containers: %v"
msgstr ""

#: cmd/distrobox/service/distrobox.go:243
#, c-format
msgid "Container %s not found"
msgstr ""

#: cmd/distrobox/service/distrobox.go:264
#, c-format
msgid "Container already exists: %s"
msgstr ""

#: cmd/distrobox/service/distrobox.go:298
msgid "Failed to create container %s: %v, stderr: %s"
msgstr ""

#: cmd/distrobox/service/distrobox.go:299
msgid "Failed to create container %s: %v"
msgstr ""

#: cmd/distrobox/service/distrobox.go:322
msgid "Failed to delete container %s: %v, stderr: %s"
msgstr ""

#: cmd/distrobox/service/provider.go:93
msgid "This container is not supported: "
msgstr ""

#: cmd/distrobox/service/provider.go:164
#, c-format
msgid "Failed to retrieve package information: %s"
msgstr ""

#: cmd/distrobox/service/provider.go:170
msgid "Error retrieving desktop file path: %v"
msgstr ""

#: cmd/distrobox/service/provider.go:184
msgid "Error retrieving console path: %v"
msgstr ""

#: cmd/distrobox/service/provider.go:219
msgid "A container must be specified for the forced update operation"
msgstr ""

#: cmd/distrobox/service/provider.go:276
msgid "Error retrieving desktop applications for container %s: %v"
msgstr ""

#: cmd/distrobox/service/provider.go:279
msgid "Error retrieving console applications for container %s: %v"
msgstr ""

#: cmd/distrobox/service/provider.go:304 cmd/distrobox/service/provider.go:348
msgid "Failed to retrieve home directory: %v"
msgstr ""

#: cmd/distrobox/service/provider.go:310 cmd/distrobox/service/provider.go:354
msgid "Error reading directory %s: %v"
msgstr ""

#: cmd/distrobox/service/provider.go:325 cmd/distrobox/service/provider.go:373
msgid "Error retrieving owner for file %s: %v"
msgstr ""

#: cmd/distrobox/service/provider.go:366
msgid "Error processing file %s: %v"
msgstr ""

#: cmd/distrobox/service/ubuntu.go:53
msgid "Failed to execute apt search: %v, stderr: %s"
msgstr ""

#: cmd/distrobox/service/ubuntu.go:58
msgid "Failed to retrieve installed packages: "
msgstr ""

#: cmd/system/actions.go:91
msgid "Verification information"
msgstr ""

#: cmd/system/actions.go:111
msgid "Inspection information"
msgstr ""

#: cmd/system/actions.go:133
msgid "At least one package must be specified, for example, remove package"
msgstr ""

#: cmd/system/actions.go:167
msgid "No candidates for removal found"
msgstr ""

#: cmd/system/actions.go:199
msgid ""
".\n"
"A difference in the package list was found in the local configuration, the "
"image has been updated"
msgstr ""

<<<<<<< HEAD
#: cmd/system/actions.go:209
=======
#: cmd/system/actions.go:213
>>>>>>> ac2e8112
msgid "deletion dialog cancelled"
msgstr ""

#: cmd/system/actions.go:229
msgid ""
"A communication error with the repository occurred. The package list has "
"been updated, please try running the command again"
msgstr ""

#: cmd/system/actions.go:243
#, c-format
msgid "%s removed successfully"
msgid_plural "%s removed successfully"
msgstr[0] ""
msgstr[1] ""

#: cmd/system/actions.go:249
msgid ". The system image has been modified"
msgstr ""

#: cmd/system/actions.go:253
msgid ""
". The system image has not been modified! To apply changes, run with the -a "
"flag"
msgstr ""

#: cmd/system/actions.go:280
msgid "You must specify at least one package, for example, remove package"
msgstr ""

#: cmd/system/actions.go:317 cmd/system/actions.go:536
#, c-format
msgid "Failed to retrieve information about the package %s"
msgstr ""

#: cmd/system/actions.go:326 cmd/system/actions.go:545
msgid ". Maybe you were looking for: "
msgstr ""

#: cmd/system/actions.go:353
msgid "The operation will not make any changes. Reasons: \n"
msgstr ""

#: cmd/system/actions.go:404
msgid ""
"Found a discrepancy in the package list in the local configuration, the "
"image has been updated"
msgstr ""

<<<<<<< HEAD
#: cmd/system/actions.go:417
=======
#: cmd/system/actions.go:423
>>>>>>> ac2e8112
msgid "Cancel deletion dialog"
msgstr ""

#: cmd/system/actions.go:440
msgid ""
"A repository connection error occurred. The package list has been updated, "
"please try running the command again"
msgstr ""

#: cmd/system/actions.go:455
#, c-format
msgid "%d package successfully installed"
msgid_plural "%d packages successfully installed"
msgstr[0] ""
msgstr[1] ""

#: cmd/system/actions.go:456
#, c-format
msgid "%d updated"
msgid_plural "%d updated"
msgstr[0] ""
msgstr[1] ""

#: cmd/system/actions.go:465
msgid ". The system image has been changed."
msgstr ""

#: cmd/system/actions.go:469
msgid ""
". The system image has not been changed! To apply changes, you need to run "
"with the -a flag."
msgstr ""

#: cmd/system/actions.go:502
msgid "Package list updated successfully"
msgstr ""

#: cmd/system/actions.go:515
msgid "Package name must be specified, for example info package"
msgstr ""

#: cmd/system/actions.go:614 cmd/system/actions.go:650
msgid "Nothing found"
msgstr ""

<<<<<<< HEAD
#: cmd/system/actions.go:664 cmd/system/commands.go:232
=======
#: cmd/system/actions.go:680 cmd/system/commands.go:232
>>>>>>> ac2e8112
msgid "Image status"
msgstr ""

#: cmd/system/actions.go:713
msgid "Command executed successfully"
msgstr ""

#: cmd/system/actions.go:751
msgid "Changes applied successfully. A reboot is required"
msgstr ""

<<<<<<< HEAD
#: cmd/system/actions.go:786
=======
#: cmd/system/actions.go:810
>>>>>>> ac2e8112
msgid "This option is only available for an atomic system"
msgstr ""

#: cmd/system/actions.go:913
msgid "Modified image. Configuration file: "
msgstr ""

#: cmd/system/actions.go:920
msgid "Cloud image without changes"
msgstr ""

#: cmd/system/apt/actions.go:155
msgid "Installation"
msgstr ""

#: cmd/system/apt/actions.go:157
msgid "Removal"
msgstr ""

#: cmd/system/apt/actions.go:159
msgid "Change"
msgstr ""

#: cmd/system/apt/actions.go:184
#, c-format
msgid "Downloading: %s"
msgstr ""

#: cmd/system/apt/actions.go:237
msgid "Installation error: %v"
msgstr ""

#: cmd/system/apt/actions.go:276 cmd/system/apt/actions.go:283
#: cmd/system/apt/actions.go:288
msgid "Package verification error: %v"
msgstr ""

#: cmd/system/apt/actions.go:282
#, c-format
msgid "Package verification error: %s"
msgstr ""

#: cmd/system/apt/actions.go:432
msgid "Error updating information about installed packages: %w"
msgstr ""

#: cmd/system/apt/actions.go:482
msgid "Error executing the rpm -qia command: %w"
msgstr ""

#: cmd/system/apt/actions.go:552
msgid "Error updating packages: %v, output: %s"
msgstr ""

#: cmd/system/apt/database.go:106 cmd/system/service/database.go:68
msgid "Error creating table: %w"
msgstr ""

#: cmd/system/apt/database.go:112
msgid "Table cleanup error: %w"
msgstr ""

#: cmd/system/apt/database.go:118 cmd/system/apt/database.go:232
msgid "Transaction start error: %w"
msgstr ""

#: cmd/system/apt/database.go:166
msgid "Batch insert error: %w"
msgstr ""

#: cmd/system/apt/database.go:171 cmd/system/apt/database.go:282
msgid "Transaction commit error: %w"
msgstr ""

#: cmd/system/apt/database.go:204
#, c-format
msgid "failed to get information about package %s"
msgstr ""

#: cmd/system/apt/database.go:247
msgid "Temporary table creation error: %w"
msgstr ""

#: cmd/system/apt/database.go:260
msgid "Batch insert into temporary table error: %w"
msgstr ""

#: cmd/system/apt/database.go:277
msgid "Batch update error: %w"
msgstr ""

#: cmd/system/apt/database.go:319 cmd/system/apt/database.go:476
msgid "Query execution error: %w"
msgstr ""

#: cmd/system/apt/database.go:351
msgid "Batch data read error: %w"
msgstr ""

#: cmd/system/apt/database.go:371 cmd/system/apt/database.go:528
msgid "Row processing error: %w"
msgstr ""

#: cmd/system/apt/database.go:412 cmd/system/apt/database.go:545
#, c-format
msgid "Invalid filter field: %s. Available fields: %s"
msgstr ""

#: cmd/system/apt/database.go:454
#, c-format
msgid "Invalid sort field: %s. Available fields: %s"
msgstr ""

#: cmd/system/apt/database.go:508
msgid "Package data read error: %w"
msgstr ""

#: cmd/system/apt/database.go:586
msgid "Package count error: %w"
msgstr ""

#: cmd/system/apt/dialog.go:60 cmd/system/apt/dialog.go:87
msgid "Edit"
msgstr ""

#: cmd/system/apt/dialog.go:60 cmd/system/apt/dialog.go:62
#: cmd/system/apt/dialog.go:64
msgid "Abort"
msgstr ""

#: cmd/system/apt/dialog.go:79
msgid "Error starting TEA: %v"
msgstr ""

#: cmd/system/apt/dialog.go:85 cmd/system/apt/dialog.go:90
#: cmd/system/apt/errors.go:112
msgid "Operation cancelled"
msgstr ""

#. Формируем строку с подсказками по клавишам
#: cmd/system/apt/dialog.go:205
msgid ""
"Navigation: ↑/↓, j/k - select, PgUp/PgDn - scroll, ctrl+Home/End - top/"
"bottom, Enter - choose, Esc/q - cancel"
msgstr ""

#: cmd/system/apt/dialog.go:209
msgid "Select an action:"
msgstr ""

#: cmd/system/apt/dialog.go:269
msgid "Package information:"
msgid_plural "Packages information:"
msgstr[0] ""
msgstr[1] ""

#: cmd/system/apt/dialog.go:275
#, c-format
msgid ""
"\n"
"Package %d:"
msgstr ""

#: cmd/system/apt/dialog.go:283
msgid "Action"
msgstr ""

#: cmd/system/apt/dialog.go:284
msgid "Category"
msgstr ""

#. Выводим "Версия в облаке" обычным стилем
#: cmd/system/apt/dialog.go:290 cmd/system/apt/dialog.go:301
msgid "Repository version"
msgstr ""

#. Выводим "Версия в системе", уже с раскрашенным текстом
#: cmd/system/apt/dialog.go:299
msgid "System version"
msgstr ""

#: cmd/system/apt/dialog.go:309
msgid "Affected changes:"
msgstr ""

#: cmd/system/apt/dialog.go:314
msgid "Extra packages"
msgstr ""

#: cmd/system/apt/dialog.go:315 cmd/system/apt/dialog.go:325
#: cmd/system/apt/dialog.go:338
msgid "Will be updated"
msgstr ""

#: cmd/system/apt/dialog.go:316 cmd/system/apt/dialog.go:326
#: cmd/system/apt/dialog.go:334
msgid "Will be installed"
msgstr ""

#: cmd/system/apt/dialog.go:317 cmd/system/apt/dialog.go:327
#: cmd/system/apt/dialog.go:342
msgid "Will be removed"
msgstr ""

#: cmd/system/apt/dialog.go:319 cmd/system/apt/dialog.go:320
#: cmd/system/apt/dialog.go:321 cmd/system/apt/dialog.go:322
#, c-format
msgid "%d package"
msgid_plural "%d packages"
msgstr[0] ""
msgstr[1] ""

#: cmd/system/apt/dialog.go:324
msgid "Total:"
msgstr ""

#: cmd/system/apt/dialog.go:328
msgid "Not affected"
msgstr ""

#: cmd/system/apt/dialog.go:369
msgid "and others"
msgstr ""

#: cmd/system/apt/errors.go:103
msgid "Broken packages"
msgstr ""

#: cmd/system/apt/errors.go:104
msgid "You have no permissions for that"
msgstr ""

#: cmd/system/apt/errors.go:105
msgid "Internal Error, InstallPackages was called with broken packages!"
msgstr ""

#: cmd/system/apt/errors.go:106
msgid "Packages need to be removed but Remove is disabled."
msgstr ""

#: cmd/system/apt/errors.go:107
msgid "Unable to lock the download directory"
msgstr ""

#: cmd/system/apt/errors.go:108
msgid "There are problems and -y was used without --force-yes"
msgstr ""

#: cmd/system/apt/errors.go:109
#, c-format
msgid "You don't have enough free space in %s"
msgstr ""

#: cmd/system/apt/errors.go:110
#, c-format
msgid "Package file %s is out of sync"
msgstr ""

#: cmd/system/apt/errors.go:111
msgid "Trivial Only specified but this is not a trivial operation"
msgstr ""

#: cmd/system/apt/errors.go:113
msgid "Must specify at least one package to check builddeps for"
msgstr ""

#: cmd/system/apt/errors.go:114
#, c-format
msgid "Unable to find a source package for %s"
msgstr ""

#: cmd/system/apt/errors.go:115
#, c-format
msgid "Unable to get build-dependency information for %s"
msgstr ""

#: cmd/system/apt/errors.go:116
#, c-format
msgid ""
"Some broken packages were found while trying to process build-dependencies "
"for %s."
msgstr ""

#: cmd/system/apt/errors.go:117
#, c-format
msgid "Package %s is a virtual package with no good providers"
msgstr ""

#: cmd/system/apt/errors.go:118
#, c-format
msgid "Package %s is a virtual package with multiple good providers"
msgstr ""

#: cmd/system/apt/errors.go:119
msgid "No packages found"
msgstr ""

#: cmd/system/apt/errors.go:120
#, c-format
msgid "Package %s is not installed, so not removed"
msgstr ""

#: cmd/system/apt/errors.go:121
#, c-format
msgid "Release %s'%s' for '%s' was not found"
msgstr ""

#: cmd/system/apt/errors.go:122
#, c-format
msgid "Version %s'%s' for '%s' was not found"
msgstr ""

#: cmd/system/apt/errors.go:123
#, c-format
msgid "Sources list %s could not be read"
msgstr ""

#: cmd/system/apt/errors.go:124
#, c-format
msgid "Sources list %s doesn't exist"
msgstr ""

#: cmd/system/apt/errors.go:125
msgid "Excessive arguments"
msgstr ""

#: cmd/system/apt/errors.go:126
msgid "Internal Error, problem resolver broke stuff"
msgstr ""

#: cmd/system/apt/errors.go:127
msgid "Internal Error, Ordering didn't finish"
msgstr ""

#: cmd/system/apt/errors.go:128
msgid "Some files failed to download"
msgstr ""

#: cmd/system/apt/errors.go:129
msgid ""
"Unable to fetch some archives, maybe run apt-get update or try with --fix-"
"missing?"
msgstr ""

#: cmd/system/apt/errors.go:130
msgid "--fix-missing and media swapping is not currently supported"
msgstr ""

#: cmd/system/apt/errors.go:131
msgid "Unable to correct missing packages"
msgstr ""

#: cmd/system/apt/errors.go:132
msgid "Aborting Install"
msgstr ""

#: cmd/system/apt/errors.go:133
msgid "Could not open RPM database"
msgstr ""

#: cmd/system/apt/errors.go:134
#, c-format
msgid "Couldn't parse name '%s'"
msgstr ""

#: cmd/system/apt/errors.go:135
msgid "Write to stdout failed"
msgstr ""

#: cmd/system/apt/errors.go:136
msgid "Exceeded maximum number of command arguments"
msgstr ""

#: cmd/system/apt/errors.go:137
#, c-format
msgid ""
"Package %s dependency for %s cannot be satisfied because the package %s "
"cannot be found"
msgstr ""

#: cmd/system/apt/errors.go:138
#, c-format
msgid "Regex compilation error - %s"
msgstr ""

#: cmd/system/apt/errors.go:139
#, c-format
msgid "Package %s has no installation candidate"
msgstr ""

#: cmd/system/apt/errors.go:140
msgid "Internal Error, AllUpgrade broke stuff"
msgstr ""

#: cmd/system/apt/errors.go:141
msgid "Requested autoremove failed."
msgstr ""

#: cmd/system/apt/errors.go:142
#, c-format
msgid "Couldn't find package %s"
msgstr ""

#: cmd/system/apt/errors.go:143
#, c-format
msgid "%s dependency for %s cannot be satisfied"
msgstr ""

#: cmd/system/apt/errors.go:144
#, c-format
msgid "Failed to satisfy %s dependency for %s: Installed package %s is too new"
msgstr ""

#: cmd/system/apt/errors.go:145
#, c-format
msgid "Failed to satisfy %s dependency for %s: %s"
msgstr ""

#: cmd/system/apt/errors.go:146
msgid "You must give exactly one pattern"
msgstr ""

#: cmd/system/apt/errors.go:147
msgid "No help for that"
msgstr ""

#: cmd/system/apt/errors.go:148
#, c-format
msgid "%s is already the newest version."
msgstr ""

#: cmd/system/apt/errors.go:149
msgid "The list of sources could not be read."
msgstr ""

#: cmd/system/apt/errors.go:150
msgid "There are changes to be made"
msgstr ""

#: cmd/system/apt/errors.go:151
msgid "Failed to fetch some archives."
msgstr ""

#: cmd/system/apt/errors.go:152
#, c-format
msgid "Failed to fetch %s  %s"
msgstr ""

#: cmd/system/apt/errors.go:153
msgid ""
"Some index files failed to download. They have been ignored, or old ones "
"used instead."
msgstr ""

#: cmd/system/apt/errors.go:154
msgid ""
"'apt-get upgrade' is disabled because it can leave system in a broken state."
msgstr ""

#: cmd/system/apt/errors.go:155
msgid ""
"Unmet dependencies. Try 'apt-get --fix-broken install' with no packages (or "
"specify a solution)."
msgstr ""

#: cmd/system/apt/errors.go:156
msgid "Must specify at least one package to fetch source for"
msgstr ""

#: cmd/system/apt/errors.go:157
msgid "Child process failed"
msgstr ""

#: cmd/system/apt/errors.go:158
msgid "Must specify at least one package to get changelog for"
msgstr ""

#: cmd/system/apt/errors.go:159
msgid "Failed to process build dependencies"
msgstr ""

#: cmd/system/apt/errors.go:160
#, c-format
msgid "Package %s is a virtual package with no "
msgstr ""

#: cmd/system/apt/errors.go:161
#, c-format
msgid "Package %s is a virtual package with multiple "
msgstr ""

#: cmd/system/commands.go:51
msgid "System package management"
msgstr ""

#: cmd/system/commands.go:55
msgid ""
"Package list for installation. The format package- package+ is supported."
msgstr ""

#: cmd/system/commands.go:60 cmd/system/commands.go:83
msgid "Apply to image"
msgstr ""

#: cmd/system/commands.go:77
msgid "List of packages to remove"
msgstr ""

#: cmd/system/commands.go:100
msgid "Updating package database"
msgstr ""

#: cmd/system/commands.go:117
msgid "Full output of information"
msgstr ""

#: cmd/system/commands.go:137
msgid "Only installed"
msgstr ""

#: cmd/system/commands.go:143 cmd/system/commands.go:190
msgid "Full information output"
msgstr ""

#: cmd/system/commands.go:162
msgid "Building query to fetch package list"
msgstr ""

#: cmd/system/commands.go:171
msgid "Limit of the result"
msgstr ""

#: cmd/system/commands.go:176
msgid "Offset of the result"
msgstr ""

#: cmd/system/commands.go:185
msgid "Force update all packages before query"
msgstr ""

#: cmd/system/commands.go:214
msgid "Module for working with the image"
msgstr ""

#: cmd/system/commands.go:220
msgid "Apply changes to the host"
msgstr ""

#: cmd/system/commands.go:244
msgid "Image update"
msgstr ""

#: cmd/system/commands.go:256
msgid "Image changes history"
msgstr ""

#: cmd/system/commands.go:260
msgid "Filter by image name"
msgstr ""

#: cmd/system/commands.go:264
msgid "Limit of the selection"
msgstr ""

#: cmd/system/commands.go:269
msgid "Offset of the selection"
msgstr ""

#: cmd/system/service/config.go:79
msgid "Image must be specified in the configuration file"
msgstr ""

#: cmd/system/service/config.go:89
msgid "Configuration not loaded"
msgstr ""

#: cmd/system/service/config.go:177
msgid "Local image configuration file has no changes"
msgstr ""

#: cmd/system/service/database.go:74
msgid "Error serializing config: %v"
msgstr ""

#: cmd/system/service/database.go:79
msgid "Error starting transaction: %v"
msgstr ""

#: cmd/system/service/database.go:85
msgid "Error preparing the query: %v"
msgstr ""

#: cmd/system/service/database.go:92
msgid "Error parsing date %s: %v"
msgstr ""

#: cmd/system/service/database.go:97
msgid "Error inserting data: %v"
msgstr ""

#: cmd/system/service/database.go:101
msgid "Transaction commit error: %v"
msgstr ""

#: cmd/system/service/database.go:126 cmd/system/service/database.go:178
msgid "History not found"
msgstr ""

#: cmd/system/service/database.go:128 cmd/system/service/database.go:180
#: cmd/system/service/database.go:197
msgid "Query execution error: %v"
msgstr ""

#: cmd/system/service/database.go:140
msgid "Data reading error: %v"
msgstr ""

#: cmd/system/service/database.go:145
msgid "Config conversion error: %v"
msgstr ""

#: cmd/system/service/database.go:157
msgid "String processing error: %v"
msgstr ""

#: cmd/system/service/database.go:202
msgid "History config conversion error: %v"
msgstr ""

#: cmd/system/service/host.go:84
msgid "Failed to execute bootc command: %v"
msgstr ""

#: cmd/system/service/host.go:88
msgid "Failed to parse JSON: %v"
msgstr ""

#: cmd/system/service/host.go:108
msgid "Failed to open file %s: %w"
msgstr ""

#: cmd/system/service/host.go:124
msgid "Error reading file %s: %w"
msgstr ""

#: cmd/system/service/host.go:127
#, c-format
msgid ""
"Failed to determine the distribution image, please specify it manually in "
"the file: %s"
msgstr ""

#: cmd/system/service/host.go:134
msgid "Access error to /proc/mounts: %v"
msgstr ""

#: cmd/system/service/host.go:160
#, c-format
msgid "Error activating usr-overlay: %s"
msgstr ""

#: cmd/system/service/host.go:178
#, c-format
msgid "Error building image: %s status: %d"
msgstr ""

#: cmd/system/service/host.go:184
msgid "Error podman image: %v"
msgstr ""

#: cmd/system/service/host.go:189
msgid "No valid images with tag 'os'. Please build the image first."
msgstr ""

#: cmd/system/service/host.go:203
#, c-format
msgid "Error switching to the new image: %s"
msgstr ""

#: cmd/system/service/host.go:215
msgid "Error retrieving information: %v"
msgstr ""

#: cmd/system/service/host.go:233
#, c-format
msgid "Error, file %s not found"
msgstr ""

#: cmd/system/service/host.go:245
#, c-format
msgid "bootc upgrade failed: %s"
msgstr ""

#: cmd/system/service/host.go:255
msgid "The image has not changed, build paused"
msgstr ""

#. Возвращаем вывод вместе с ошибкой для более подробной диагностики
#: cmd/system/service/podman.go:84
msgid "Command failed with error: %v, output: %s"
msgstr ""

#: cmd/system/service/podman.go:155
#, c-format
msgid "Cannot parse size: %s"
msgstr ""

#: cmd/system/service/podman.go:175
#, c-format
msgid "Unknown suffix: %s"
msgstr ""

#: cmd/system/service/podman.go:189
msgid "Error deleting old images: %v, output: %s"
msgstr ""

#: cmd/system/service/podman.go:196
msgid "Error retrieving podman image: %v"
msgstr ""

#: cmd/system/service/podman.go:211
msgid "Error deleting image %s: %v, output: %s\n"
msgstr ""

#: lib/database.go:38 lib/pogreb.go:35
msgid "Database file not found. It will be created automatically."
msgstr ""

#: lib/database.go:44 lib/pogreb.go:41
msgid "Error opening database: %v"
msgstr ""

#: lib/database.go:48
msgid "Error connecting to database: %v"
msgstr ""

#: lib/dbus.go:46
msgid "Interface com.application.APM is already in use"
msgstr ""

#: lib/i18n.go:32
#, c-format
msgid "Translations folder not found at path: %s"
msgstr ""

#: main.go:56
#, c-format
msgid "Recieved correct signal %s. Stopping application…"
msgstr ""

#: main.go:65
#, c-format
msgid ""
"Unexpected signal %s received. Terminating the application with an error."
msgstr ""

#: main.go:86
msgid "Output format: json, text"
msgstr ""

#: main.go:92
msgid "Internal property, adds the transaction to the output"
msgstr ""

#: main.go:99
msgid "Start session D-Bus service com.application.APM"
msgstr ""

#: main.go:136
msgid "Start system D-Bus service com.application.APM"
msgstr ""

#: main.go:144
msgid "Administrator privileges are required to start"
msgstr ""

#: main.go:172
msgid "Show the list of commands or help for each command"
msgstr ""

#: main.go:173
msgid "[command]"
msgstr ""

#: main.go:193
msgid "Terminating the application. Releasing resources…"
msgstr ""

#: main.go:198
msgid "Error closing KV database: "
msgstr ""

#: main.go:204
msgid "Error closing SQL database: "
msgstr ""<|MERGE_RESOLUTION|>--- conflicted
+++ resolved
@@ -8,11 +8,7 @@
 msgstr ""
 "Project-Id-Version: apm\n"
 "Report-Msgid-Bugs-To: \n"
-<<<<<<< HEAD
 "POT-Creation-Date: 2025-03-25 17:37+0300\n"
-=======
-"POT-Creation-Date: 2025-03-25 21:08+0600\n"
->>>>>>> ac2e8112
 "PO-Revision-Date: YEAR-MO-DA HO:MI+ZONE\n"
 "Last-Translator: FULL NAME <EMAIL@ADDRESS>\n"
 "Language-Team: LANGUAGE <LL@li.org>\n"
@@ -505,11 +501,7 @@
 
 #: cmd/distrobox/actions.go:84 cmd/distrobox/actions.go:124
 #: cmd/distrobox/actions.go:238 cmd/distrobox/actions.go:288
-<<<<<<< HEAD
-#: cmd/system/actions.go:626
-=======
 #: cmd/system/actions.go:640
->>>>>>> ac2e8112
 #, c-format
 msgid "You must specify the package name, for example `%s package`"
 msgstr ""
@@ -567,11 +559,7 @@
 msgid "Failed to delete container records: %w"
 msgstr ""
 
-<<<<<<< HEAD
-#: cmd/distrobox/actions.go:532 cmd/system/actions.go:770
-=======
-#: cmd/distrobox/actions.go:522 cmd/system/actions.go:794
->>>>>>> ac2e8112
+cmd/distrobox/actions.go:522 cmd/system/actions.go:794
 msgid ""
 "Elevated rights are required to perform this action. Please use sudo or su"
 msgstr ""
@@ -926,11 +914,7 @@
 "image has been updated"
 msgstr ""
 
-<<<<<<< HEAD
-#: cmd/system/actions.go:209
-=======
-#: cmd/system/actions.go:213
->>>>>>> ac2e8112
+cmd/system/actions.go:213
 msgid "deletion dialog cancelled"
 msgstr ""
 
@@ -980,11 +964,7 @@
 "image has been updated"
 msgstr ""
 
-<<<<<<< HEAD
-#: cmd/system/actions.go:417
-=======
 #: cmd/system/actions.go:423
->>>>>>> ac2e8112
 msgid "Cancel deletion dialog"
 msgstr ""
 
@@ -1030,11 +1010,7 @@
 msgid "Nothing found"
 msgstr ""
 
-<<<<<<< HEAD
-#: cmd/system/actions.go:664 cmd/system/commands.go:232
-=======
 #: cmd/system/actions.go:680 cmd/system/commands.go:232
->>>>>>> ac2e8112
 msgid "Image status"
 msgstr ""
 
@@ -1046,11 +1022,7 @@
 msgid "Changes applied successfully. A reboot is required"
 msgstr ""
 
-<<<<<<< HEAD
-#: cmd/system/actions.go:786
-=======
 #: cmd/system/actions.go:810
->>>>>>> ac2e8112
 msgid "This option is only available for an atomic system"
 msgstr ""
 
